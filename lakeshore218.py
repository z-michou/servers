--- conflicted
+++ resolved
@@ -1,93 +1,81 @@
-# Copyright (C) 2007  Matthew Neeley
-#
-# This program is free software: you can redistribute it and/or modify
-# it under the terms of the GNU General Public License as published by
-# the Free Software Foundation, either version 2 of the License, or
-# (at your option) any later version.
-#
-# This program is distributed in the hope that it will be useful,
-# but WITHOUT ANY WARRANTY; without even the implied warranty of
-# MERCHANTABILITY or FITNESS FOR A PARTICULAR PURPOSE.  See the
-# GNU General Public License for more details.
-#
-# You should have received a copy of the GNU General Public License
-# along with this program.  If not, see <http://www.gnu.org/licenses/>.
-
-"""
-### BEGIN NODE INFO
-[info]
-name = Lakeshore Diodes
-version = 2.2
-description = 
-
-[startup]
-cmdline = %PYTHON% %FILE%
-timeout = 20
-
-[shutdown]
-message = 987654321
-timeout = 20
-### END NODE INFO
-"""
-
-from labrad import types as T, gpib
-from labrad.units import K, V
-from labrad.server import setting
-from labrad.gpib import GPIBManagedServer, GPIBDeviceWrapper
-from twisted.internet.defer import inlineCallbacks, returnValue
-import labrad.units as units
-
-def parse(val):
-    ''' Parse function to account for the occasional GPIB glitches where we get extra characters in front of the numbers. '''
-    if len(val):
-        try:
-            return float(val)
-        except ValueError:
-            return parse(val[1:])
-    else:
-        return 0.0
-
-class LakeshoreDiodeServer(GPIBManagedServer):
-    name = 'Lakeshore Diodes'
-    deviceName = 'LSCI MODEL218S'
-    deviceWrapper = GPIBDeviceWrapper
-<<<<<<< HEAD
-
-=======
-    
->>>>>>> c7610dba
-    @setting(10, 'Temperatures', returns=['*v[K]'])
-    def temperatures(self, c):
-        """Read channel temperatures.
-
-        Returns a ValueList of the channel temperatures in Kelvin.
-        """
-        dev = self.selectedDevice(c)
-        resp = yield dev.query('KRDG? 0')
-<<<<<<< HEAD
-        vals = [parse(val)*K for val in resp.split(',')]
-=======
-        vals = [parse(val)*units.K for val in resp.split(',')]
->>>>>>> c7610dba
-        returnValue(vals)
-
-    @setting(11, 'Voltages', returns=['*v[V]'])
-    def voltages(self, c):
-        """Read channel voltages.
-
-        Returns a ValueList of the channel voltages in Volts.
-        """
-        dev = self.selectedDevice(c)
-        resp = yield dev.query('SRDG? 0')
-<<<<<<< HEAD
-        vals = [parse(val)*V for val in resp.split(',')]
-=======
-        vals = [parse(val)*units.V for val in resp.split(',')]
->>>>>>> c7610dba
-        returnValue(vals)
-
-__server__ = LakeshoreDiodeServer()
-
-if __name__ == '__main__':
-    from labrad import util
-    util.runServer(__server__)
+# Copyright (C) 2007  Matthew Neeley
+#
+# This program is free software: you can redistribute it and/or modify
+# it under the terms of the GNU General Public License as published by
+# the Free Software Foundation, either version 2 of the License, or
+# (at your option) any later version.
+#
+# This program is distributed in the hope that it will be useful,
+# but WITHOUT ANY WARRANTY; without even the implied warranty of
+# MERCHANTABILITY or FITNESS FOR A PARTICULAR PURPOSE.  See the
+# GNU General Public License for more details.
+#
+# You should have received a copy of the GNU General Public License
+# along with this program.  If not, see <http://www.gnu.org/licenses/>.
+
+"""
+### BEGIN NODE INFO
+[info]
+name = Lakeshore Diodes
+version = 2.2
+description = 
+
+[startup]
+cmdline = %PYTHON% %FILE%
+timeout = 20
+
+[shutdown]
+message = 987654321
+timeout = 20
+### END NODE INFO
+"""
+
+from labrad import types as T, gpib
+from labrad.units import K, V
+from labrad.server import setting
+from labrad.gpib import GPIBManagedServer, GPIBDeviceWrapper
+from twisted.internet.defer import inlineCallbacks, returnValue
+import labrad.units as units
+
+def parse(val):
+    ''' Parse function to account for the occasional GPIB glitches where we get extra characters in front of the numbers. '''
+    if len(val):
+        try:
+            return float(val)
+        except ValueError:
+            return parse(val[1:])
+    else:
+        return 0.0
+
+class LakeshoreDiodeServer(GPIBManagedServer):
+    name = 'Lakeshore Diodes'
+    deviceName = 'LSCI MODEL218S'
+    deviceWrapper = GPIBDeviceWrapper
+
+    @setting(10, 'Temperatures', returns=['*v[K]'])
+    def temperatures(self, c):
+        """Read channel temperatures.
+
+        Returns a ValueList of the channel temperatures in Kelvin.
+        """
+        dev = self.selectedDevice(c)
+        resp = yield dev.query('KRDG? 0')
+        vals = [parse(val)*K for val in resp.split(',')]
+        returnValue(vals)
+
+    @setting(11, 'Voltages', returns=['*v[V]'])
+    def voltages(self, c):
+        """Read channel voltages.
+
+        Returns a ValueList of the channel voltages in Volts.
+        """
+        dev = self.selectedDevice(c)
+        resp = yield dev.query('SRDG? 0')
+        vals = [parse(val)*V for val in resp.split(',')]
+        returnValue(vals)
+
+__server__ = LakeshoreDiodeServer()
+
+if __name__ == '__main__':
+    from labrad import util
+    util.runServer(__server__)