--- conflicted
+++ resolved
@@ -1,629 +1,626 @@
-# Copyright (C) 2012 Ted White
-#
-# This program is free software: you can redistribute it and/or modify
-# it under the terms of the GNU General Public License as published by
-# the Free Software Foundation, either version 2 of the License, or
-# (at your option) any later version.
-#
-# This program is distributed in the hope that it will be useful,
-# but WITHOUT ANY WARRANTY; without even the implied warranty of
-# MERCHANTABILITY or FITNESS FOR A PARTICULAR PURPOSE.  See the
-# GNU General Public License for more details.
-#
-# You should have received a copy of the GNU General Public License
-# along with this program.  If not, see <http://www.gnu.org/licenses/>.
-
-"""
-### BEGIN NODE INFO
-[info]
-name = PNA_X
-version = 1.1
-description = Talks to the Agilent PNA-X
-
-[startup]
-cmdline = %PYTHON% %FILE%
-timeout = 30
-
-[shutdown]
-message = 987654321
-timeout = 30
-### END NODE INFO
-"""
-
-from labrad import util
-from labrad.server import setting
-from labrad.gpib import GPIBManagedServer, GPIBDeviceWrapper
-from twisted.internet.defer import inlineCallbacks, returnValue
-<<<<<<< HEAD
-import labrad.units as units
-=======
-from labrad.units import dBm
->>>>>>> 7f9c93e0
-
-from struct import unpack
-import time
-import numpy
-
-# the names of the measured parameters
-MEAS_PARAM = ['S11', 'S12', 'S21', 'S22']
-
-class PNAWrapper(GPIBDeviceWrapper):
-    @inlineCallbacks
-    def initialize(self):
-        yield self.write('FORM:DATA REAL,64')
-        yield self.setupMeasurements(['S21'])
-
-    @inlineCallbacks
-    def setupMeasurements(self, desired_meas):
-        resp = yield self.query('CALC:PAR:CAT?')
-        resp = resp[1:-1].split(',')
-        
-        defined_par = resp[::2]
-        defined_meas = resp[1::2]
-        defined_both = zip(defined_par, defined_meas)
-
-        desired_par = [_parName(meas) for meas in desired_meas]
-        desired_both = zip(desired_par, desired_meas)
-        
-        print 'desired:', desired_both
-        print 'defined:', defined_both
-
-        deletions = ["CALC:PAR:DEL '%s'" % par \
-                     for (par, meas) in defined_both \
-                     if meas not in desired_meas]
-        additions = ["CALC:PAR:DEF '%s',%s" % (par, meas) \
-                     for (par, meas) in desired_both \
-                     if par not in defined_par]
-
-        for cmd in deletions + additions:
-            print cmd
-            yield self.write(cmd)
-
-def _parName(meas):
-    return 'labrad_%s' % meas
-
-class AgilentPNAServer(GPIBManagedServer):
-    name = 'PNA_X'
-    deviceName = ['Agilent Technologies N5242A','Agilent Technologies N5230A','Agilent Technologies E8364B', 'Agilent Technologies N5232A']
-    deviceWrapper = PNAWrapper
-
-    def initContext(self, c):
-        c['meas'] = ['S21']
-        
-    @setting(10, bw=['v[Hz]'], returns=['v[Hz]'])
-    def bandwidth(self, c, bw=None):
-        """Get or set the current bandwidth."""
-        dev = self.selectedDevice(c)
-        if bw is None:
-            resp = yield dev.query('SENS:BAND?')
-            bw = units.Value(float(resp), 'Hz')
-        elif isinstance(bw, units.Value):
-            yield dev.write('SENS:BAND %f' % bw['Hz'])
-        returnValue(bw)
-
-    @setting(11, f=['v[Hz]'], returns=['v[Hz]'])
-    def frequency(self, c, f=None):
-        """Get or set the CW frequency."""
-        dev = self.selectedDevice(c)
-        if f is None:
-            resp = yield dev.query('SENS:FREQ:CW?')
-            f = units.Value(float(resp), 'Hz')
-        elif isinstance(f, units.Value):
-            yield dev.write('SENS:FREQ:CW %f' % f.value)
-        returnValue(f)
-
-    @setting(12, fs=['(v[Hz], v[Hz])'], returns=['(v[Hz], v[Hz])'])
-    def frequency_range(self, c, fs=None):
-        """Get or set the frequency range."""
-        dev = self.selectedDevice(c)
-        dev.write('SENS:SWE:TYPE LIN')
-        if fs is None:
-            resp = yield dev.query('SENS:FREQ:STAR?; STOP?')
-            fs = tuple(units.Value(float(f), 'Hz') for f in resp.split(';'))
-        else:
-            yield dev.write('SENS:FREQ:STAR %f; STOP %f' % (fs[0]['Hz'], fs[1]['Hz']))
-        returnValue(fs)
-
-    @setting(13, p=['v[dBm]'], returns=['v[dBm]'])
-    def power(self, c, p=None):
-        """Get or set the power."""
-        dev = self.selectedDevice(c)
-        if p is None:
-            resp = yield dev.query('SOUR:POW?')
-            p = units.Value(float(resp), 'dBm')
-        elif isinstance(p, units.Value):
-            yield dev.write('SOUR:POW %f' % p['dBm'])
-        returnValue(p)
-
-    @setting(14, state = '?', returns = 's')
-    def powerOnOff(self, c, state=None):
-        """Turn on or off a scope channel display.
-        State must be in [0,1,'ON','OFF'].
-        Channel must be int or string.
-        """
-        dev = self.selectedDevice(c)
-        if state is not None:
-            if isinstance(state, str):
-                state = state.upper()
-            if state not in [0,1,'ON','OFF']:
-                raise Exception('state must be 0, 1, "ON", or "OFF"')
-            if isinstance(state, int):
-                state = str(state)
-            yield dev.write('OUTP '+state)
-        resp = yield dev.query('OUTP?')
-        returnValue(resp)
-
-    @setting(15, ps=['(v[dBm], v[dBm])'], returns=['(v[dBm], v[dBm])'])
-    def power_range(self, c, ps=None):
-        """Get or set the power range."""
-        dev = self.selectedDevice(c)
-        dev.write('SENS:SWE:TYPE POW')
-        if ps is None:
-            resp = yield dev.query('SOUR:POW:STAR?; STOP?')
-            ps = tuple(units.Value(float(p), 'dBm') for p in resp.split(';'))
-        else:
-            good_atten = None
-            for attn in [0, 10, 20, 30, 40, 50, 60]:
-                if (-attn-30)*dBm <= ps[0] and (-attn+20)*dBm >= ps[1]:
-                    good_atten = attn
-                    break
-            if good_atten is None:
-                raise Exception('Power out of range.')
-            yield dev.write('SOUR:POW:ATT %f; STAR %f; STOP %f' %(good_atten, ps[0], ps[1]))
-        returnValue(ps)
-
-    @setting(16, n=['w'], returns=['w'])
-    def num_points(self, c, n=None):
-        """Get or set the number of points."""
-        dev = self.selectedDevice(c)
-        if n is None:
-            resp = yield dev.query('SENS:SWE:POIN?')
-            n = long(resp)
-        elif isinstance(n, long):
-            yield dev.write('SENS:SWE:POIN %u' % n)
-        returnValue(n)
-
-    @setting(17, av=['w'], returns=['w'])
-    def averages(self, c, av=None):
-        """Get or set the number of averages."""
-        dev = self.selectedDevice(c)
-        if av is None: # if you don't send a number of averages
-            resp = yield dev.query('SENS:AVER:COUN?') # it will ask the number of averages set on the PNA
-            av = long(resp) # and return that number to you
-        elif isinstance(av, long): # if you send in a number
-            yield dev.write('SENS:AVER:COUN %u' % av) # sets the averaging number
-            yield dev.write('SENS:SWE:GRO:COUN %u' % av) # sets the triggering number
-            yield dev.write('SENS:AVER:MODE SWEEP') # turns average mode to SWEEP
-            if av > 1:
-                yield dev.write('SENS:AVER ON') # turns averaging on
-            else:
-                yield dev.write('SENS:AVER OFF') # turns averaging off
-        returnValue(av)
-
-    @setting(40, att=['(v[dB], v[dB])'], returns=[''])
-    def atten(self, c, att=None):
-        """Get or set the x/y attenuation (ignored...)."""
-        dev = self.selectedDevice(c)
-        
-    @setting(123, corr=['v[ns]'], returns=['v[ns]'])
-    def electrical_delay(self, c, corr=None):
-        """add an electrical delay to cancel the phase difference due to the the cable length"""
-        dev = self.selectedDevice(c)
-        if corr is None:
-            resp = yield dev.query('CALC:CORR:EDEL:TIME?')
-            corr = units.Value(float(resp), 'ns')
-        elif isinstance(corr, units.Value):
-            yield dev.write('CALC:CORR:EDEL:TIME %fNS' % corr)
-        returnValue(corr)
-        
-    @setting(225, bw = ['w'], returns = ['s'])
-    def reset_measure(self, c, bw=None):
-        """Resets the PNA to trigger continuously with the power on."""
-        dev = self.selectedDevice(c)
-        if bw == None:
-            yield dev.write('SENS:BAND 1000')
-        else:
-            yield dev.write('SENS:BAND %f' % bw)
-        yield dev.write('OUTP 1')
-        yield dev.write('INIT:CONT ON')
-        returnValue('done')
-    
-    @setting(129, offs='w', returns='w')
-    def phase_offset(self, c, offs = None):
-        """add a phase offset to formatted data"""
-        dev = self.selectedDevice(c)
-        if offs is None:
-            resp = yield dev.query('CALC:CORR:OFFS:PHAS?')
-            offs = float(resp)
-        else:
-            yield dev.write('CALC:CORR:OFFS:PHAS %f' % offs)
-        returnValue(offs)
-        
-    @setting(127, offs='w', returns='w')
-    def source_phase_offset(self, c, offs = None):
-        """add a phase offset to formatted data"""
-        dev = self.selectedDevice(c)
-        if offs is None:
-            resp = yield dev.query('SOUR:PHAS?')
-            offs = float(resp)
-        else:
-            yield dev.write('SOUR:PHAS %f' % offs)
-        returnValue(offs)
-
-
-    @setting(100, log='b', returns='*v[Hz]*2c')
-    def freq_sweep(self, c, log=False):
-        """Initiate a frequency sweep.
-
-        If log is False (the default), this will perform a
-        linear sweep.  If log is True, the sweep will be logarithmic.
-        """
-
-        dev = self.selectedDevice(c)
-
-        resp = yield dev.query('SENS:FREQ:STAR?; STOP?')
-        fstar, fstop = [float(f) for f in resp.split(';')]
-
-        sweepType = 'LOG' if log else 'LIN'
-        sweeptime, npoints = yield self.startSweep(dev, sweepType)
-        if sweeptime > 1:
-            sweeptime *= self.sweepFactor(c)
-            print "sweeptime = ", sweeptime
-            yield util.wakeupCall(sweeptime)  #needs factor of 2 since it runs both forward and backward 
-
-        if log:
-            ## hack: should use numpy.logspace, but it seems to be broken
-            ## for now, this works instead.
-            lim1, lim2 = numpy.log10(fstar), numpy.log10(fstop)
-            freq = 10**numpy.linspace(lim1, lim2, npoints) * units.Hz
-        else:
-            freq = numpy.linspace(fstar, fstop, npoints) * units.Hz
-            
-        # wait for sweep to finish
-        sparams = yield self.getSweepData(dev, c['meas'])
-        returnValue((freq, sparams))
-        
-        
-    @setting(124, log='b')
-    def freq_sweep_phase(self, c, log=False):
-        """Initiate a frequency sweep.
-
-        If log is False (the default), this will perform a
-        linear sweep.  If log is True, the sweep will be logarithmic.
-        """
-
-        dev = self.selectedDevice(c)
-
-        resp = yield dev.query('SENS:FREQ:STAR?; STOP?')
-        fstar, fstop = [float(f) for f in resp.split(';')]
-
-        sweepType = 'LOG' if log else 'LIN'
-        sweeptime, npoints = yield self.startSweep(dev, sweepType)
-        if sweeptime > 1:
-            sweeptime *= self.sweepFactor(c)
-            yield util.wakeupCall(2*sweeptime)  #needs factor of 2 since it runs both forward and backward 
-
-        if log:
-            ## hack: should use numpy.logspace, but it seems to be broken
-            ## for now, this works instead.
-            lim1, lim2 = numpy.log10(fstar), numpy.log10(fstop)
-            freq = 10**numpy.linspace(lim1, lim2, npoints)
-        else:
-            freq = numpy.linspace(fstar, fstop, npoints)
-            
-        # wait for sweep to finish
-        phase = yield self.getSweepDataPhase(dev, c['meas'])
-        returnValue((freq, phase))
-
-    @setting(101, returns='*v[dBm]*2c')
-    def power_sweep(self, c):
-        """Initiate a power sweep."""
-        dev = self.selectedDevice(c)
-
-        resp = yield dev.query('SOUR:POW:STAR?; STOP?')
-        pstar, pstop = [float(p) for p in resp.split(';')]
-
-        sweeptime, npoints = yield self.startSweep(dev, 'POW')
-        if sweeptime > 1:
-            sweeptime *= self.sweepFactor(c)
-            yield util.wakeupCall(sweeptime)
-
-        sparams = yield self.getSweepData(dev, c['meas'])
-
-        power = util.linspace(pstar, pstop, npoints)
-        power = [units.Value(p, 'dBm') for p in power]
-        for s in sparams:
-            for i, c in enumerate(s):
-                s[i] = units.Complex(c)
-        returnValue((power, sparams))
-        
-    @setting(189)
-    def power_sweep_phase(self, c):
-        """Initiate a power sweep."""
-        dev = self.selectedDevice(c)
-
-        resp = yield dev.query('SOUR:POW:STAR?; STOP?')
-        pstar, pstop = [float(p) for p in resp.split(';')]
-
-        sweeptime, npoints = yield self.startSweep(dev, 'POW')
-        if sweeptime > 1:
-            sweeptime *= self.sweepFactor(c)
-            yield util.wakeupCall(sweeptime)
-        power = util.linspace(pstar, pstop, npoints)
-        power = [units.Value(p, 'dBm') for p in power]
-        phase = yield self.getSweepDataPhase(dev, c['meas'])
-        returnValue((power, phase))
-        
-    @setting(111, name=['s'], returns=['*2v'])
-    def power_sweep_save(self, c, name='untitled'):
-        """Initiate a power sweep.
-
-        The data will be saved to the data vault in the current
-        directory for this context.  Note that the default directory
-        in the data vault is the root directory, so you should cd
-        before trying to save."""
-        dev = self.selectedDevice(c)
-
-        resp = yield dev.query('SOUR:POW:STAR?; STOP?')
-        pstar, pstop = [float(p) for p in resp.split(';')]
-
-        sweeptime, npoints = yield self.startSweep(dev, 'POW')
-        if sweeptime > 1:
-            sweeptime *= self.sweepFactor(c)
-            yield util.wakeupCall(sweeptime)
-
-        sparams = yield self.getSweepData(dev, c['meas'])
-
-        power = util.linspace(pstar, pstop, npoints)
-        power = [units.Value(p, 'dBm') for p in power]
-        for s in sparams:
-            for i, cplx in enumerate(s):
-                s[i] = units.Complex(cplx)
-
-        p = numpy.array(power)
-        s = 20*numpy.log10(abs(numpy.array(sparams)))
-        phases = numpy.angle(numpy.array(sparams))
-        data = numpy.vstack((p, s, phases)).T
-        data = data.astype('float64')
-
-        dv = self.client.data_vault
-        freq = yield self.frequency(c)
-        bw = yield self.bandwidth(c)
-        
-        independents = ['power [dBm]']
-        dependents = [('log mag', Sij, 'dB') for Sij in c['meas']]+[(Sij, 'phase', 'dB') for Sij in c['meas']]
-        p = dv.packet()
-        p.new(name, independents, dependents)
-        p.add(data)
-        p.add_comment('Autosaved by PNA server.')
-        p.add_parameter('frequency', freq)
-        p.add_parameter('bandwidth', bw)
-        yield p.send(context=c.ID)
-        
-        returnValue(data)
-        
-    @setting(110, name=['s'], returns=['*2v'])
-    def freq_sweep_save(self, c, name='untitled'):
-        """Initiate a frequency sweep.
-
-        The data will be saved to the data vault in the current
-        directory for this context.  Note that the default directory
-        in the data vault is the root directory, so you should cd
-        before trying to save.
-        """
-        dev = self.selectedDevice(c)
-
-        resp = yield dev.query('SENS:FREQ:STAR?; STOP?')
-        fstar, fstop = [float(f) for f in resp.split(';')]
-
-        sweeptime, npoints = yield self.startSweep(dev, 'LIN')
-        if sweeptime > 1:
-            sweeptime *= self.sweepFactor(c)
-            yield util.wakeupCall(sweeptime)
-
-        sparams = yield self.getSweepData(dev, c['meas'])
-
-        freq = util.linspace(fstar, fstop, npoints)
-        freq = [units.Value(f, 'Hz') for f in freq]
-        for s in sparams:
-            for i, cplx in enumerate(s):
-                s[i] = units.Complex(cplx)
-
-        f = numpy.array(freq)
-        s = 20*numpy.log10(abs(numpy.array(sparams)))
-        phases = numpy.angle(numpy.array(sparams))
-        data = numpy.vstack((f, s, phases)).T
-        data = data.astype('float64')
-
-        dv = self.client.data_vault
-        power = yield self.power(c)
-        bw = yield self.bandwidth(c)
-        
-        independents = ['frequency [Hz]']
-        dependents = [(Sij, 'log mag', 'dB') for Sij in c['meas']]+[(Sij, 'phase', 'dB') for Sij in c['meas']]
-        p = dv.packet()
-        p.new(name, independents, dependents)
-        p.add(data)
-        p.add_comment('Autosaved by PNA server.')
-        p.add_parameter('power', power)
-        p.add_parameter('bandwidth', bw)
-        yield p.send(context=c.ID)
-        
-        returnValue(data)
-
-    @setting(200, params=['*s'], returns=['*s'])
-    def s_parameters(self, c, params=None):
-        """Specify the scattering parameters to be measured.
-
-        The available scattering parameters are:
-        'S11', 'S12', 'S21', 'S22'
-        """
-        dev = self.selectedDevice(c)
-
-        if isinstance(params, list):
-            desired = [m.upper() for m in params]
-            desired = [m for m in desired if m in MEAS_PARAM]
-            
-            yield dev.setupMeasurements(desired)
-            
-            c['meas'] = desired
-            
-        returnValue(c['meas'])
-
-    # helper methods
-
-    @setting(300, returns='*v[Hz]*2c')
-    def cw_measurement(self, c):
-        """Initiate a continuous wave measurement.
-
-        """
-
-        dev = self.selectedDevice(c)
-
-        resp = yield dev.query('SENS:FREQ:STAR?; STOP?')
-        fstar, fstop = [float(f) for f in resp.split(';')]
-
-        sweeptime, npoints = yield self.startSweep(dev, 'CW')
-        if sweeptime > 1:
-            sweeptime *= self.sweepFactor(c)
-            print sweeptime
-            yield util.wakeupCall(sweeptime)    
-
-
-        time = numpy.linspace(fstar, fstop, npoints)
-        
-        # wait for sweep to finish
-        sparams = yield self.getSweepData(dev, c['meas'])
-        returnValue((numpy.append(time, sweeptime), sparams))
-
-    
-    
-    @inlineCallbacks
-    def startSweep(self, dev, sweeptype):
-        yield dev.write('SENS:SWE:TIME:AUTO ON; :INIT:CONT ON; :OUTP ON')
-
-        resp = yield dev.query('SENS:SWE:TIME?; POIN?')
-        sweeptime, npoints = resp.split(';')
-        sweeptime = float(sweeptime)
-        npoints = int(npoints)
-
-        yield dev.write('SENS:SWE:TYPE %s' % sweeptype)
-        # yield dev.write('ABORT;INIT:IMM')
-        resp = yield dev.query('SENS:AVER:COUN?')
-        sweeptime *= long(resp)
-        yield dev.write('ABORT;SENS:SWE:MODE GRO')
-
-        returnValue((sweeptime, npoints))
-
-    @inlineCallbacks
-    def getSweepData(self, dev, meas):
-        yield dev.query('*OPC?') # wait for sweep to finish
-        sdata = yield self.getSParams(dev, meas)
-        yield dev.write('OUTP OFF')
-        returnValue(sdata)
-        
-    @inlineCallbacks
-    def getSweepDataPhase(self, dev, meas):
-        yield dev.query('*OPC?') # wait for sweep to finish
-        sdata = yield self.getPhaseData(dev, meas)
-        yield dev.write('OUTP OFF')
-        returnValue(sdata)
-
-    @inlineCallbacks
-    def getSParams(self, dev, measurements):
-        sdata = [(yield self.getData(dev, m)) for m in measurements]
-        returnValue(sdata)
-        
-    @inlineCallbacks
-    def getPhaseData(self, dev, measurements):
-        sdata = [(yield self.getFormattedData(dev, m)) for m in measurements]
-        returnValue(sdata)
-
-    def sweepFactor(self, c):
-        """Multiply the sweeptime by this factor, which
-        counts the number of ports that send power.
-        """
-        ports = set(int(p[-1]) for p in c['meas'])
-        return len(ports)
-
-    @inlineCallbacks
-    def getData(self, dev, meas):
-        """Get binary sweep data from the PNA and parse it.
-
-        The data has the following format:
-
-            1 byte:  '#' (ignored)
-            1 byte:  h = header length
-            h bytes: d = data length
-            d bytes: binary sweep data, as pairs of 64-bit numbers
-            1 byte:  <newline> (ignored)
-
-        The 64-bit numbers are unpacked using the struct.unpack
-        function from the standard library.
-        """
-        yield dev.write("CALC:PAR:SEL '%s'" % _parName(meas))
-        yield dev.write("CALC:DATA? SDATA")
-        yield dev.read(bytes=1L) # throw away first byte
-        
-        headerLen = long((yield dev.read(bytes=1L)))
-        dataLen = long((yield dev.read(bytes=headerLen)))
-
-        # read data in chunks
-        dataStr = ''
-        while len(dataStr) < dataLen:
-            chunk = min(10000, dataLen - len(dataStr))
-            dataStr += yield dev.read(bytes=long(chunk))
-            
-        yield dev.read(bytes=1L) # read last byte and discard
-
-        nPoints = dataLen / 16
-        
-        _parse = lambda s: complex(*unpack('>dd', s))
-        data = [_parse(dataStr[16*n:16*(n+1)]) for n in range(nPoints)]
-        
-        returnValue(data)
-        
-    @inlineCallbacks
-    def getFormattedData(self, dev, meas):
-        """Get binary sweep data from the PNA and parse it.
-
-        The data has the following format:
-
-            1 byte:  '#' (ignored)
-            1 byte:  h = header length
-            h bytes: d = data length
-            d bytes: binary sweep data, as pairs of 64-bit numbers
-            1 byte:  <newline> (ignored)
-
-        The 64-bit numbers are unpacked using the struct.unpack
-        function from the standard library.
-        """
-        yield dev.write("CALC:PAR:SEL '%s'" % _parName(meas))
-        yield dev.write("CALC:FORM PHAS")
-        yield dev.write("CALC:DATA? FDATA")
-        yield dev.read(bytes=1L) # throw away first byte
-        
-        headerLen = long((yield dev.read(bytes=1L)))
-        dataLen = long((yield dev.read(bytes=headerLen)))
-
-        # read data in chunks
-        dataStr = ''
-        while len(dataStr) < dataLen:
-            chunk = min(10000, dataLen - len(dataStr))
-            dataStr += yield dev.read(bytes=long(chunk))
-            
-        yield dev.read(bytes=1L) # read last byte and discard
-
-        nPoints = dataLen / 8
-        
-        _parse = lambda s: unpack('>d', s)
-        data = [_parse(dataStr[8*n:8*(n+1)]) for n in range(nPoints)]
-        
-        returnValue(data)
-
-
-__server__ = AgilentPNAServer()
-
-if __name__ == '__main__':
-    from labrad import util
-    util.runServer(__server__)
+# Copyright (C) 2012 Ted White
+#
+# This program is free software: you can redistribute it and/or modify
+# it under the terms of the GNU General Public License as published by
+# the Free Software Foundation, either version 2 of the License, or
+# (at your option) any later version.
+#
+# This program is distributed in the hope that it will be useful,
+# but WITHOUT ANY WARRANTY; without even the implied warranty of
+# MERCHANTABILITY or FITNESS FOR A PARTICULAR PURPOSE.  See the
+# GNU General Public License for more details.
+#
+# You should have received a copy of the GNU General Public License
+# along with this program.  If not, see <http://www.gnu.org/licenses/>.
+
+"""
+### BEGIN NODE INFO
+[info]
+name = PNA_X
+version = 1.1
+description = Talks to the Agilent PNA-X
+
+[startup]
+cmdline = %PYTHON% %FILE%
+timeout = 30
+
+[shutdown]
+message = 987654321
+timeout = 30
+### END NODE INFO
+"""
+
+from labrad import util
+from labrad.server import setting
+from labrad.gpib import GPIBManagedServer, GPIBDeviceWrapper
+from twisted.internet.defer import inlineCallbacks, returnValue
+import labrad.units as units
+from labrad.units import dBm
+
+from struct import unpack
+import time
+import numpy
+
+# the names of the measured parameters
+MEAS_PARAM = ['S11', 'S12', 'S21', 'S22']
+
+class PNAWrapper(GPIBDeviceWrapper):
+    @inlineCallbacks
+    def initialize(self):
+        yield self.write('FORM:DATA REAL,64')
+        yield self.setupMeasurements(['S21'])
+
+    @inlineCallbacks
+    def setupMeasurements(self, desired_meas):
+        resp = yield self.query('CALC:PAR:CAT?')
+        resp = resp[1:-1].split(',')
+        
+        defined_par = resp[::2]
+        defined_meas = resp[1::2]
+        defined_both = zip(defined_par, defined_meas)
+
+        desired_par = [_parName(meas) for meas in desired_meas]
+        desired_both = zip(desired_par, desired_meas)
+        
+        print 'desired:', desired_both
+        print 'defined:', defined_both
+
+        deletions = ["CALC:PAR:DEL '%s'" % par \
+                     for (par, meas) in defined_both \
+                     if meas not in desired_meas]
+        additions = ["CALC:PAR:DEF '%s',%s" % (par, meas) \
+                     for (par, meas) in desired_both \
+                     if par not in defined_par]
+
+        for cmd in deletions + additions:
+            print cmd
+            yield self.write(cmd)
+
+def _parName(meas):
+    return 'labrad_%s' % meas
+
+class AgilentPNAServer(GPIBManagedServer):
+    name = 'PNA_X'
+    deviceName = ['Agilent Technologies N5242A','Agilent Technologies N5230A','Agilent Technologies E8364B', 'Agilent Technologies N5232A']
+    deviceWrapper = PNAWrapper
+
+    def initContext(self, c):
+        c['meas'] = ['S21']
+        
+    @setting(10, bw=['v[Hz]'], returns=['v[Hz]'])
+    def bandwidth(self, c, bw=None):
+        """Get or set the current bandwidth."""
+        dev = self.selectedDevice(c)
+        if bw is None:
+            resp = yield dev.query('SENS:BAND?')
+            bw = units.Value(float(resp), 'Hz')
+        elif isinstance(bw, units.Value):
+            yield dev.write('SENS:BAND %f' % bw['Hz'])
+        returnValue(bw)
+
+    @setting(11, f=['v[Hz]'], returns=['v[Hz]'])
+    def frequency(self, c, f=None):
+        """Get or set the CW frequency."""
+        dev = self.selectedDevice(c)
+        if f is None:
+            resp = yield dev.query('SENS:FREQ:CW?')
+            f = units.Value(float(resp), 'Hz')
+        elif isinstance(f, units.Value):
+            yield dev.write('SENS:FREQ:CW %f' % f.value)
+        returnValue(f)
+
+    @setting(12, fs=['(v[Hz], v[Hz])'], returns=['(v[Hz], v[Hz])'])
+    def frequency_range(self, c, fs=None):
+        """Get or set the frequency range."""
+        dev = self.selectedDevice(c)
+        dev.write('SENS:SWE:TYPE LIN')
+        if fs is None:
+            resp = yield dev.query('SENS:FREQ:STAR?; STOP?')
+            fs = tuple(units.Value(float(f), 'Hz') for f in resp.split(';'))
+        else:
+            yield dev.write('SENS:FREQ:STAR %f; STOP %f' % (fs[0]['Hz'], fs[1]['Hz']))
+        returnValue(fs)
+
+    @setting(13, p=['v[dBm]'], returns=['v[dBm]'])
+    def power(self, c, p=None):
+        """Get or set the power."""
+        dev = self.selectedDevice(c)
+        if p is None:
+            resp = yield dev.query('SOUR:POW?')
+            p = units.Value(float(resp), 'dBm')
+        elif isinstance(p, units.Value):
+            yield dev.write('SOUR:POW %f' % p['dBm'])
+        returnValue(p)
+
+    @setting(14, state = '?', returns = 's')
+    def powerOnOff(self, c, state=None):
+        """Turn on or off a scope channel display.
+        State must be in [0,1,'ON','OFF'].
+        Channel must be int or string.
+        """
+        dev = self.selectedDevice(c)
+        if state is not None:
+            if isinstance(state, str):
+                state = state.upper()
+            if state not in [0,1,'ON','OFF']:
+                raise Exception('state must be 0, 1, "ON", or "OFF"')
+            if isinstance(state, int):
+                state = str(state)
+            yield dev.write('OUTP '+state)
+        resp = yield dev.query('OUTP?')
+        returnValue(resp)
+
+    @setting(15, ps=['(v[dBm], v[dBm])'], returns=['(v[dBm], v[dBm])'])
+    def power_range(self, c, ps=None):
+        """Get or set the power range."""
+        dev = self.selectedDevice(c)
+        dev.write('SENS:SWE:TYPE POW')
+        if ps is None:
+            resp = yield dev.query('SOUR:POW:STAR?; STOP?')
+            ps = tuple(units.Value(float(p), 'dBm') for p in resp.split(';'))
+        else:
+            good_atten = None
+            for attn in [0, 10, 20, 30, 40, 50, 60]:
+                if (-attn-30)*dBm <= ps[0] and (-attn+20)*dBm >= ps[1]:
+                    good_atten = attn
+                    break
+            if good_atten is None:
+                raise Exception('Power out of range.')
+            yield dev.write('SOUR:POW:ATT %f; STAR %f; STOP %f' %(good_atten, ps[0], ps[1]))
+        returnValue(ps)
+
+    @setting(16, n=['w'], returns=['w'])
+    def num_points(self, c, n=None):
+        """Get or set the number of points."""
+        dev = self.selectedDevice(c)
+        if n is None:
+            resp = yield dev.query('SENS:SWE:POIN?')
+            n = long(resp)
+        elif isinstance(n, long):
+            yield dev.write('SENS:SWE:POIN %u' % n)
+        returnValue(n)
+
+    @setting(17, av=['w'], returns=['w'])
+    def averages(self, c, av=None):
+        """Get or set the number of averages."""
+        dev = self.selectedDevice(c)
+        if av is None: # if you don't send a number of averages
+            resp = yield dev.query('SENS:AVER:COUN?') # it will ask the number of averages set on the PNA
+            av = long(resp) # and return that number to you
+        elif isinstance(av, long): # if you send in a number
+            yield dev.write('SENS:AVER:COUN %u' % av) # sets the averaging number
+            yield dev.write('SENS:SWE:GRO:COUN %u' % av) # sets the triggering number
+            yield dev.write('SENS:AVER:MODE SWEEP') # turns average mode to SWEEP
+            if av > 1:
+                yield dev.write('SENS:AVER ON') # turns averaging on
+            else:
+                yield dev.write('SENS:AVER OFF') # turns averaging off
+        returnValue(av)
+
+    @setting(40, att=['(v[dB], v[dB])'], returns=[''])
+    def atten(self, c, att=None):
+        """Get or set the x/y attenuation (ignored...)."""
+        dev = self.selectedDevice(c)
+        
+    @setting(123, corr=['v[ns]'], returns=['v[ns]'])
+    def electrical_delay(self, c, corr=None):
+        """add an electrical delay to cancel the phase difference due to the the cable length"""
+        dev = self.selectedDevice(c)
+        if corr is None:
+            resp = yield dev.query('CALC:CORR:EDEL:TIME?')
+            corr = units.Value(float(resp), 'ns')
+        elif isinstance(corr, units.Value):
+            yield dev.write('CALC:CORR:EDEL:TIME %fNS' % corr)
+        returnValue(corr)
+        
+    @setting(225, bw = ['w'], returns = ['s'])
+    def reset_measure(self, c, bw=None):
+        """Resets the PNA to trigger continuously with the power on."""
+        dev = self.selectedDevice(c)
+        if bw == None:
+            yield dev.write('SENS:BAND 1000')
+        else:
+            yield dev.write('SENS:BAND %f' % bw)
+        yield dev.write('OUTP 1')
+        yield dev.write('INIT:CONT ON')
+        returnValue('done')
+    
+    @setting(129, offs='w', returns='w')
+    def phase_offset(self, c, offs = None):
+        """add a phase offset to formatted data"""
+        dev = self.selectedDevice(c)
+        if offs is None:
+            resp = yield dev.query('CALC:CORR:OFFS:PHAS?')
+            offs = float(resp)
+        else:
+            yield dev.write('CALC:CORR:OFFS:PHAS %f' % offs)
+        returnValue(offs)
+        
+    @setting(127, offs='w', returns='w')
+    def source_phase_offset(self, c, offs = None):
+        """add a phase offset to formatted data"""
+        dev = self.selectedDevice(c)
+        if offs is None:
+            resp = yield dev.query('SOUR:PHAS?')
+            offs = float(resp)
+        else:
+            yield dev.write('SOUR:PHAS %f' % offs)
+        returnValue(offs)
+
+
+    @setting(100, log='b', returns='*v[Hz]*2c')
+    def freq_sweep(self, c, log=False):
+        """Initiate a frequency sweep.
+
+        If log is False (the default), this will perform a
+        linear sweep.  If log is True, the sweep will be logarithmic.
+        """
+
+        dev = self.selectedDevice(c)
+
+        resp = yield dev.query('SENS:FREQ:STAR?; STOP?')
+        fstar, fstop = [float(f) for f in resp.split(';')]
+
+        sweepType = 'LOG' if log else 'LIN'
+        sweeptime, npoints = yield self.startSweep(dev, sweepType)
+        if sweeptime > 1:
+            sweeptime *= self.sweepFactor(c)
+            print "sweeptime = ", sweeptime
+            yield util.wakeupCall(sweeptime)  #needs factor of 2 since it runs both forward and backward 
+
+        if log:
+            ## hack: should use numpy.logspace, but it seems to be broken
+            ## for now, this works instead.
+            lim1, lim2 = numpy.log10(fstar), numpy.log10(fstop)
+            freq = 10**numpy.linspace(lim1, lim2, npoints) * units.Hz
+        else:
+            freq = numpy.linspace(fstar, fstop, npoints) * units.Hz
+            
+        # wait for sweep to finish
+        sparams = yield self.getSweepData(dev, c['meas'])
+        returnValue((freq, sparams))
+        
+        
+    @setting(124, log='b')
+    def freq_sweep_phase(self, c, log=False):
+        """Initiate a frequency sweep.
+
+        If log is False (the default), this will perform a
+        linear sweep.  If log is True, the sweep will be logarithmic.
+        """
+
+        dev = self.selectedDevice(c)
+
+        resp = yield dev.query('SENS:FREQ:STAR?; STOP?')
+        fstar, fstop = [float(f) for f in resp.split(';')]
+
+        sweepType = 'LOG' if log else 'LIN'
+        sweeptime, npoints = yield self.startSweep(dev, sweepType)
+        if sweeptime > 1:
+            sweeptime *= self.sweepFactor(c)
+            yield util.wakeupCall(2*sweeptime)  #needs factor of 2 since it runs both forward and backward 
+
+        if log:
+            ## hack: should use numpy.logspace, but it seems to be broken
+            ## for now, this works instead.
+            lim1, lim2 = numpy.log10(fstar), numpy.log10(fstop)
+            freq = 10**numpy.linspace(lim1, lim2, npoints)
+        else:
+            freq = numpy.linspace(fstar, fstop, npoints)
+            
+        # wait for sweep to finish
+        phase = yield self.getSweepDataPhase(dev, c['meas'])
+        returnValue((freq, phase))
+
+    @setting(101, returns='*v[dBm]*2c')
+    def power_sweep(self, c):
+        """Initiate a power sweep."""
+        dev = self.selectedDevice(c)
+
+        resp = yield dev.query('SOUR:POW:STAR?; STOP?')
+        pstar, pstop = [float(p) for p in resp.split(';')]
+
+        sweeptime, npoints = yield self.startSweep(dev, 'POW')
+        if sweeptime > 1:
+            sweeptime *= self.sweepFactor(c)
+            yield util.wakeupCall(sweeptime)
+
+        sparams = yield self.getSweepData(dev, c['meas'])
+
+        power = util.linspace(pstar, pstop, npoints)
+        power = [units.Value(p, 'dBm') for p in power]
+        for s in sparams:
+            for i, c in enumerate(s):
+                s[i] = units.Complex(c)
+        returnValue((power, sparams))
+        
+    @setting(189)
+    def power_sweep_phase(self, c):
+        """Initiate a power sweep."""
+        dev = self.selectedDevice(c)
+
+        resp = yield dev.query('SOUR:POW:STAR?; STOP?')
+        pstar, pstop = [float(p) for p in resp.split(';')]
+
+        sweeptime, npoints = yield self.startSweep(dev, 'POW')
+        if sweeptime > 1:
+            sweeptime *= self.sweepFactor(c)
+            yield util.wakeupCall(sweeptime)
+        power = util.linspace(pstar, pstop, npoints)
+        power = [units.Value(p, 'dBm') for p in power]
+        phase = yield self.getSweepDataPhase(dev, c['meas'])
+        returnValue((power, phase))
+        
+    @setting(111, name=['s'], returns=['*2v'])
+    def power_sweep_save(self, c, name='untitled'):
+        """Initiate a power sweep.
+
+        The data will be saved to the data vault in the current
+        directory for this context.  Note that the default directory
+        in the data vault is the root directory, so you should cd
+        before trying to save."""
+        dev = self.selectedDevice(c)
+
+        resp = yield dev.query('SOUR:POW:STAR?; STOP?')
+        pstar, pstop = [float(p) for p in resp.split(';')]
+
+        sweeptime, npoints = yield self.startSweep(dev, 'POW')
+        if sweeptime > 1:
+            sweeptime *= self.sweepFactor(c)
+            yield util.wakeupCall(sweeptime)
+
+        sparams = yield self.getSweepData(dev, c['meas'])
+
+        power = util.linspace(pstar, pstop, npoints)
+        power = [units.Value(p, 'dBm') for p in power]
+        for s in sparams:
+            for i, cplx in enumerate(s):
+                s[i] = units.Complex(cplx)
+
+        p = numpy.array(power)
+        s = 20*numpy.log10(abs(numpy.array(sparams)))
+        phases = numpy.angle(numpy.array(sparams))
+        data = numpy.vstack((p, s, phases)).T
+        data = data.astype('float64')
+
+        dv = self.client.data_vault
+        freq = yield self.frequency(c)
+        bw = yield self.bandwidth(c)
+        
+        independents = ['power [dBm]']
+        dependents = [('log mag', Sij, 'dB') for Sij in c['meas']]+[(Sij, 'phase', 'dB') for Sij in c['meas']]
+        p = dv.packet()
+        p.new(name, independents, dependents)
+        p.add(data)
+        p.add_comment('Autosaved by PNA server.')
+        p.add_parameter('frequency', freq)
+        p.add_parameter('bandwidth', bw)
+        yield p.send(context=c.ID)
+        
+        returnValue(data)
+        
+    @setting(110, name=['s'], returns=['*2v'])
+    def freq_sweep_save(self, c, name='untitled'):
+        """Initiate a frequency sweep.
+
+        The data will be saved to the data vault in the current
+        directory for this context.  Note that the default directory
+        in the data vault is the root directory, so you should cd
+        before trying to save.
+        """
+        dev = self.selectedDevice(c)
+
+        resp = yield dev.query('SENS:FREQ:STAR?; STOP?')
+        fstar, fstop = [float(f) for f in resp.split(';')]
+
+        sweeptime, npoints = yield self.startSweep(dev, 'LIN')
+        if sweeptime > 1:
+            sweeptime *= self.sweepFactor(c)
+            yield util.wakeupCall(sweeptime)
+
+        sparams = yield self.getSweepData(dev, c['meas'])
+
+        freq = util.linspace(fstar, fstop, npoints)
+        freq = [units.Value(f, 'Hz') for f in freq]
+        for s in sparams:
+            for i, cplx in enumerate(s):
+                s[i] = units.Complex(cplx)
+
+        f = numpy.array(freq)
+        s = 20*numpy.log10(abs(numpy.array(sparams)))
+        phases = numpy.angle(numpy.array(sparams))
+        data = numpy.vstack((f, s, phases)).T
+        data = data.astype('float64')
+
+        dv = self.client.data_vault
+        power = yield self.power(c)
+        bw = yield self.bandwidth(c)
+        
+        independents = ['frequency [Hz]']
+        dependents = [(Sij, 'log mag', 'dB') for Sij in c['meas']]+[(Sij, 'phase', 'dB') for Sij in c['meas']]
+        p = dv.packet()
+        p.new(name, independents, dependents)
+        p.add(data)
+        p.add_comment('Autosaved by PNA server.')
+        p.add_parameter('power', power)
+        p.add_parameter('bandwidth', bw)
+        yield p.send(context=c.ID)
+        
+        returnValue(data)
+
+    @setting(200, params=['*s'], returns=['*s'])
+    def s_parameters(self, c, params=None):
+        """Specify the scattering parameters to be measured.
+
+        The available scattering parameters are:
+        'S11', 'S12', 'S21', 'S22'
+        """
+        dev = self.selectedDevice(c)
+
+        if isinstance(params, list):
+            desired = [m.upper() for m in params]
+            desired = [m for m in desired if m in MEAS_PARAM]
+            
+            yield dev.setupMeasurements(desired)
+            
+            c['meas'] = desired
+            
+        returnValue(c['meas'])
+
+    # helper methods
+
+    @setting(300, returns='*v[Hz]*2c')
+    def cw_measurement(self, c):
+        """Initiate a continuous wave measurement.
+
+        """
+
+        dev = self.selectedDevice(c)
+
+        resp = yield dev.query('SENS:FREQ:STAR?; STOP?')
+        fstar, fstop = [float(f) for f in resp.split(';')]
+
+        sweeptime, npoints = yield self.startSweep(dev, 'CW')
+        if sweeptime > 1:
+            sweeptime *= self.sweepFactor(c)
+            print sweeptime
+            yield util.wakeupCall(sweeptime)    
+
+
+        time = numpy.linspace(fstar, fstop, npoints)
+        
+        # wait for sweep to finish
+        sparams = yield self.getSweepData(dev, c['meas'])
+        returnValue((numpy.append(time, sweeptime), sparams))
+
+    
+    
+    @inlineCallbacks
+    def startSweep(self, dev, sweeptype):
+        yield dev.write('SENS:SWE:TIME:AUTO ON; :INIT:CONT ON; :OUTP ON')
+
+        resp = yield dev.query('SENS:SWE:TIME?; POIN?')
+        sweeptime, npoints = resp.split(';')
+        sweeptime = float(sweeptime)
+        npoints = int(npoints)
+
+        yield dev.write('SENS:SWE:TYPE %s' % sweeptype)
+        # yield dev.write('ABORT;INIT:IMM')
+        resp = yield dev.query('SENS:AVER:COUN?')
+        sweeptime *= long(resp)
+        yield dev.write('ABORT;SENS:SWE:MODE GRO')
+
+        returnValue((sweeptime, npoints))
+
+    @inlineCallbacks
+    def getSweepData(self, dev, meas):
+        yield dev.query('*OPC?') # wait for sweep to finish
+        sdata = yield self.getSParams(dev, meas)
+        yield dev.write('OUTP OFF')
+        returnValue(sdata)
+        
+    @inlineCallbacks
+    def getSweepDataPhase(self, dev, meas):
+        yield dev.query('*OPC?') # wait for sweep to finish
+        sdata = yield self.getPhaseData(dev, meas)
+        yield dev.write('OUTP OFF')
+        returnValue(sdata)
+
+    @inlineCallbacks
+    def getSParams(self, dev, measurements):
+        sdata = [(yield self.getData(dev, m)) for m in measurements]
+        returnValue(sdata)
+        
+    @inlineCallbacks
+    def getPhaseData(self, dev, measurements):
+        sdata = [(yield self.getFormattedData(dev, m)) for m in measurements]
+        returnValue(sdata)
+
+    def sweepFactor(self, c):
+        """Multiply the sweeptime by this factor, which
+        counts the number of ports that send power.
+        """
+        ports = set(int(p[-1]) for p in c['meas'])
+        return len(ports)
+
+    @inlineCallbacks
+    def getData(self, dev, meas):
+        """Get binary sweep data from the PNA and parse it.
+
+        The data has the following format:
+
+            1 byte:  '#' (ignored)
+            1 byte:  h = header length
+            h bytes: d = data length
+            d bytes: binary sweep data, as pairs of 64-bit numbers
+            1 byte:  <newline> (ignored)
+
+        The 64-bit numbers are unpacked using the struct.unpack
+        function from the standard library.
+        """
+        yield dev.write("CALC:PAR:SEL '%s'" % _parName(meas))
+        yield dev.write("CALC:DATA? SDATA")
+        yield dev.read(bytes=1L) # throw away first byte
+        
+        headerLen = long((yield dev.read(bytes=1L)))
+        dataLen = long((yield dev.read(bytes=headerLen)))
+
+        # read data in chunks
+        dataStr = ''
+        while len(dataStr) < dataLen:
+            chunk = min(10000, dataLen - len(dataStr))
+            dataStr += yield dev.read(bytes=long(chunk))
+            
+        yield dev.read(bytes=1L) # read last byte and discard
+
+        nPoints = dataLen / 16
+        
+        _parse = lambda s: complex(*unpack('>dd', s))
+        data = [_parse(dataStr[16*n:16*(n+1)]) for n in range(nPoints)]
+        
+        returnValue(data)
+        
+    @inlineCallbacks
+    def getFormattedData(self, dev, meas):
+        """Get binary sweep data from the PNA and parse it.
+
+        The data has the following format:
+
+            1 byte:  '#' (ignored)
+            1 byte:  h = header length
+            h bytes: d = data length
+            d bytes: binary sweep data, as pairs of 64-bit numbers
+            1 byte:  <newline> (ignored)
+
+        The 64-bit numbers are unpacked using the struct.unpack
+        function from the standard library.
+        """
+        yield dev.write("CALC:PAR:SEL '%s'" % _parName(meas))
+        yield dev.write("CALC:FORM PHAS")
+        yield dev.write("CALC:DATA? FDATA")
+        yield dev.read(bytes=1L) # throw away first byte
+        
+        headerLen = long((yield dev.read(bytes=1L)))
+        dataLen = long((yield dev.read(bytes=headerLen)))
+
+        # read data in chunks
+        dataStr = ''
+        while len(dataStr) < dataLen:
+            chunk = min(10000, dataLen - len(dataStr))
+            dataStr += yield dev.read(bytes=long(chunk))
+            
+        yield dev.read(bytes=1L) # read last byte and discard
+
+        nPoints = dataLen / 8
+        
+        _parse = lambda s: unpack('>d', s)
+        data = [_parse(dataStr[8*n:8*(n+1)]) for n in range(nPoints)]
+        
+        returnValue(data)
+
+
+__server__ = AgilentPNAServer()
+
+if __name__ == '__main__':
+    from labrad import util
+    util.runServer(__server__)