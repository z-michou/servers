--- conflicted
+++ resolved
@@ -1,136 +1,68 @@
-import time
-from twisted.internet import defer
-
-
-def littleEndian(data, bytes=4):
-    return [(data >> ofs) & 0xFF for ofs in (0, 8, 16, 24)[:bytes]]
-
-
-class TimedLock(object):
-    """
-    A lock that times how long it takes to acquire.
-    """
-
-    TIMES_TO_KEEP = 100
-    locked = 0
-
-    def __init__(self):
-        self.waiting = []
-
-    @property
-    def times(self):
-        if not hasattr(self, '_times'):
-            self._times = []
-        return self._times
-
-    def addTime(self, dt):
-        times = self.times
-        times.append(dt)
-        if len(times) > self.TIMES_TO_KEEP:
-            times.pop(0)
-
-    def meanTime(self):
-        times = self.times
-        if not len(times):
-            return 0
-        return sum(times) / len(times)
-
-    def acquire(self):
-        """Attempt to acquire the lock.
-
-        @return: a Deferred which fires on lock acquisition.
-        """
-        d = defer.Deferred()
-        if self.locked:
-            t = time.time()
-            self.waiting.append((d, t))
-        else:
-            self.locked = 1
-            self.addTime(0)
-            d.callback(0)
-        return d
-
-    def release(self):
-        """Release the lock.
-
-        Should be called by whomever did the acquire() when the shared
-        resource is free.
-        """
-        assert self.locked, "Tried to release an unlocked lock"
-        self.locked = 0
-        if self.waiting:
-            # someone is waiting to acquire lock
-            self.locked = 1
-            d, t = self.waiting.pop(0)
-            dt = time.time() - t
-            self.addTime(dt)
-            d.callback(dt)
-<<<<<<< HEAD
-
-
-# class LoggingPacketWrapper(object):
-    # def __init__(self, packet, outFile=None):
-        # self._packet = packet
-        # self.outFile = outFile
-    
-    # def __getattr__(self, name):
-        # return getattr(self._packet, name)
-
-    # def send(self):
-        # if self.outFile:
-            # #self.outFile.write(self._packet._packet.__repr__()+',')
-            # self.outFile.write(self._packet[0][1])
-            # self.outFile.flush()
-            # return self._packet.send()
-        # else:
-            # return self._packet.send()
-
-
-class LoggingPacket(object):
-    def __init__(self, p, name=None):
-        self._packet = p
-        self._name = name
-    def __getattr__(self, name):
-        return getattr(self._packet, name)
-        
-    def __getitem__(self, key):
-        return self._packet[key]
-    def __setitem__(self, key, value):
-        self._packet[key] = value
-        
-    def send(self):
-        global DUMP_NUM
-        packetType = '-'.join([DIRECT_ETHERNET_SETTINGS[x[0]] for x in self._packet._packet])[0:100]
-        fname = os.path.join(DEBUG_PATH, 'dac_packet_%d_%s.txt' %(DUMP_NUM, packetType))
-        with open(fname, 'wb') as f:
-            dumpPacketWithHash(f, self._packet, self._name)
-        DUMP_NUM += 1
-        return self._packet.send()
-
-
-def dumpPacketWithHash(file, p, name):
-    if name:
-        print "Dumping Packet: ", name
-    #toWrite = ''.join([str(x[1]) for x in p._packet])
-    print str(p)
-    toWrite = repr(p)
-    file.write(toWrite)
-    import hashlib
-    m = hashlib.md5()
-    m.update(toWrite)
-    hash = m.digest()
-    file.write('\nMD5 Hash:\n')
-    hash_str = ':'.join('%02X' % (ord(c),) for c in hash)
-    file.write(hash_str)
-
-
-def getPacketInfo(filename="packetLog.txt"):
-    with open(filename) as f:
-        data = f.readlines()[0]
-        data = data.replace('][', '],[')
-        return data
-
-=======
-
-
->>>>>>> c7610dba
+import time
+from twisted.internet import defer
+
+
+def littleEndian(data, bytes=4):
+    return [(data >> ofs) & 0xFF for ofs in (0, 8, 16, 24)[:bytes]]
+
+
+class TimedLock(object):
+    """
+    A lock that times how long it takes to acquire.
+    """
+
+    TIMES_TO_KEEP = 100
+    locked = 0
+
+    def __init__(self):
+        self.waiting = []
+
+    @property
+    def times(self):
+        if not hasattr(self, '_times'):
+            self._times = []
+        return self._times
+
+    def addTime(self, dt):
+        times = self.times
+        times.append(dt)
+        if len(times) > self.TIMES_TO_KEEP:
+            times.pop(0)
+
+    def meanTime(self):
+        times = self.times
+        if not len(times):
+            return 0
+        return sum(times) / len(times)
+
+    def acquire(self):
+        """Attempt to acquire the lock.
+
+        @return: a Deferred which fires on lock acquisition.
+        """
+        d = defer.Deferred()
+        if self.locked:
+            t = time.time()
+            self.waiting.append((d, t))
+        else:
+            self.locked = 1
+            self.addTime(0)
+            d.callback(0)
+        return d
+
+    def release(self):
+        """Release the lock.
+
+        Should be called by whomever did the acquire() when the shared
+        resource is free.
+        """
+        assert self.locked, "Tried to release an unlocked lock"
+        self.locked = 0
+        if self.waiting:
+            # someone is waiting to acquire lock
+            self.locked = 1
+            d, t = self.waiting.pop(0)
+            dt = time.time() - t
+            self.addTime(dt)
+            d.callback(dt)
+